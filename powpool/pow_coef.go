--- conflicted
+++ resolved
@@ -6,24 +6,6 @@
 
 /****
 const (
-<<<<<<< HEAD
-    /**** move to meter/param.go ******
-      //This ceof is based s9 ant miner, 1.323Kw 13.5T hashrate coef 11691855416.9 unit 1e18
-      //python -c "print 2**32 * 1.323 /120/13.5/1000/1000/1000/1000/10/30 * 1e18"
-      POW_DEFAULT_REWARD_COEF_S9 = int64(11691855417)
-      //efficiency w/hash  python -c "print 1.323/13.5" = 0.098
-      POW_S9_EFFECIENCY = 0.098
-      //M10 spec 2145W, 33TH
-      //python -c "print 2**32 * 2.145 /120/33/1000/1000/1000/1000/10/30 * 1e18"
-      POW_DEFAULT_REWARD_COEF_M10 = int64(7754802062)
-      POW_M10_EFFECIENCY          = 0.065
-      *******/
-
-    //faderate is every 550  fade to 0.5 (more acurated is every 549 day, fade to 0.53, but no big difference)
-    fadeDays = 550  // halve every 550 days
-    fadeRate = 0.50 // fade rate 0.50
-)
-=======
 faderate is every 550  fade to 0.5 (more acurated is every 549 day, fade to 0.53, but no big difference)
 fadeDays = 550  // halve every 550 days
 fadeRate = 0.50 // fade rate 0.50
@@ -32,7 +14,6 @@
     RewardCoef int64 = POW_DEFAULT_REWARD_COEF_M10
 )
 *****/
->>>>>>> 3fdeab1f
 
 // calc the coef under specific fade rate
 func calcPowCoef(startEpoch, curEpoch uint64, startCoef int64, fadeDays float64, fadeRate float64) (retCoef int64) {
