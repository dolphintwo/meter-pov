--- conflicted
+++ resolved
@@ -1569,11 +1569,7 @@
 	if role == CONSENSUS_COMMIT_ROLE_LEADER {
 		conR.logger.Info("I am committee leader for nonce!", "nonce", nonce)
 		// wait 30 seconds for synchronization
-<<<<<<< HEAD
-		time.Sleep(2 * time.Second)
-=======
 		time.Sleep(5 * WHOLE_NETWORK_BLOCK_SYNC_TIME)
->>>>>>> dc222d3d
 		if replay {
 			conR.ScheduleReplayLeader(0)
 		} else {
