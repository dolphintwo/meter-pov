--- conflicted
+++ resolved
@@ -97,12 +97,9 @@
 		Sender:    crypto.FromECDSAPub(&p.csReactor.myPubKey),
 		Timestamp: time.Now(),
 		MsgType:   CONSENSUS_MSG_PROPOSAL_BLOCK,
-<<<<<<< HEAD
+
 		// MsgSubType: msgSubType,
-		EpochID:    p.csReactor.curEpoch,
-=======
-		EpochID:   p.csReactor.curEpoch,
->>>>>>> a6db82c3
+		EpochID: p.csReactor.curEpoch,
 	}
 
 	parentHeight := uint64(0)
