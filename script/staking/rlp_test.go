package staking_test

import (
	"encoding/base64"
	"encoding/hex"
	"errors"
	"fmt"
	"math/big"
	"math/rand"
	"reflect"
	"strconv"
	"strings"
	"time"

	"github.com/ethereum/go-ethereum/rlp"

	"testing"

	"github.com/dfinlab/meter/meter"
	"github.com/dfinlab/meter/script"
	"github.com/dfinlab/meter/script/staking"
)

const (
	PORT       = uint16(8670)
	COMMISSION = 5e7
)

/*
Execute this test with
cd /tmp/meter-build-xxxxx/src/github.com/dfinlab/meter/script/staking
GOPATH=/tmp/meter-build-xxxx/:$GOPATH go test
*/

// randomHex returns a random hexadecimal string of length n.
func randomHex(n int) string {
	var src = rand.New(rand.NewSource(time.Now().UnixNano()))

	b := make([]byte, (n+1)/2) // can be simplified to n/2 if n is always even

	if _, err := src.Read(b); err != nil {
		panic(err)
	}

	return hex.EncodeToString(b)[:n]
}

// randomString returns a random string of length n.
func randomString(n int) string {
	const charset = "abcdefghijklmnopqrstuvwxyzABCDEFGHIJKLMNOPQRSTUVWXYZ"
	var src = rand.New(rand.NewSource(time.Now().UnixNano()))
	b := make([]byte, n)
	for i := range b {
		b[i] = charset[src.Intn(len(charset))]
	}
	return string(b)
}

func randomBytes(n int) []byte {
	return []byte(randomString(n))
}

func TestRandomString(t *testing.T) {
	fmt.Println("RANDOM HEX:", randomHex(20))
}

func randomAddr(t *testing.T) meter.Address {
	addr, err := meter.ParseAddress("0x" + randomHex(40))
	if err != nil {
		fmt.Println("Could not parse address")
		t.Fail()
	}
	return addr
}

func randomID(t *testing.T) meter.Bytes32 {
	bytes32, err := meter.ParseBytes32("0x" + randomHex(64))
	if err != nil {
		fmt.Println("Could not parse address")
		t.Fail()
	}
	return bytes32
}

func randomPubkey(t *testing.T) []byte {
	pk1Bytes, err := hex.DecodeString(randomHex(130))
	if err != nil {
		fmt.Println("Could not decode hex")
		t.Fail()
	}
	pk1 := base64.StdEncoding.EncodeToString(pk1Bytes)
	pk2Bytes, err := hex.DecodeString(randomHex(130))
	if err != nil {
		fmt.Println("Could not decode hex")
		t.Fail()
	}
	pk2 := base64.StdEncoding.EncodeToString(pk2Bytes)
	return []byte(pk1 + ":::" + pk2)
}

func randomIP(t *testing.T) []byte {
	var src = rand.New(rand.NewSource(time.Now().UnixNano()))
	ns := make([]string, 0)
	for i := 0; i < 4; i++ {
		ns = append(ns, strconv.Itoa(src.Intn(254)))
	}
	return []byte(strings.Join(ns, ","))
}

func TestCompareValue(t *testing.T) {
	fmt.Println("a", "a", CompareValue(reflect.ValueOf("a"), reflect.ValueOf("a")))
	fmt.Println("a", " a", CompareValue(reflect.ValueOf("a"), reflect.ValueOf(" a")))
	fmt.Println("a", "abc", CompareValue(reflect.ValueOf("a"), reflect.ValueOf("abc")))
	fmt.Println(1, 1, CompareValue(reflect.ValueOf(1), reflect.ValueOf(1)))

	s := newStakeholder(t)
	tg := newStakeholder(t)
	fmt.Println(s, tg, CompareValue(reflect.ValueOf(s), reflect.ValueOf(tg)))
}

func CompareValue(src, tgt reflect.Value) (result bool) {
	defer func() {
		if result == false {
			srcTypeName := src.Type().Name()
			tgtTypeName := tgt.Type().Name()

			fmt.Println(fmt.Sprintf("src.%v does not equal to tgt.%v", srcTypeName, tgtTypeName))
		}
	}()
	switch src.Kind() {
	case reflect.String:
		return src.String() == tgt.String()
	case reflect.Int, reflect.Int64:
		return src.Int() == tgt.Int()
	case reflect.Uint8, reflect.Uint16, reflect.Uint32, reflect.Uint64:
		return src.Uint() == tgt.Uint()

	case reflect.Array:
		for i := 0; i < src.Len(); i++ {
			se := src.Index(i)
			te := tgt.Index(i)
			if !CompareValue(se, te) {
				return false
			}

		}
	case reflect.Ptr:
		fmt.Println(src)
		fmt.Println(tgt)
		return CompareValue(src.Elem(), tgt.Elem())

	case reflect.Struct:
		for i := 0; i < src.NumField(); i++ {
			// sf := src.Type().Field(i)
			sv := src.Field(i)
			// tf := tgt.Type().Field(i)
			tv := tgt.Field(i)

			// fmt.Println("Checking: ", sf.Name, sf.Type, sv)
			// fmt.Println("Checking: ", tf.Name, tf.Type, tv)

			if !CompareValue(sv, tv) {
				return false
			}
		}
	}
	return true
}

func newStakeholder(t *testing.T) *staking.Stakeholder {
	s := staking.NewStakeholder(randomAddr(t))
	s.TotalStake = big.NewInt(10)
	s.Buckets = append(s.Buckets, randomID(t), randomID(t), randomID(t))
	return s
}

func TestRlpForStakeholder(t *testing.T) {
	s := newStakeholder(t)
	data, err := rlp.EncodeToBytes(s)
	if err != nil {
		fmt.Println("Encode error:", err)
		t.Fail()
	}

	tgt := &staking.Stakeholder{}
	err = rlp.DecodeBytes(data, tgt)
	if err != nil {
		fmt.Println("Decode error:", err)
		t.Fail()
	}

	if !CompareValue(reflect.ValueOf(s), reflect.ValueOf(tgt)) {
		fmt.Println("stakeholder not equal")
		t.Fail()
	}
}

func newCandidate(t *testing.T) *staking.Candidate {
	timestamp := uint64(1587608317451)
	c := staking.NewCandidate(randomAddr(t), randomBytes(10), randomPubkey(t), randomIP(t), PORT, COMMISSION, timestamp)

	c.Buckets = append(c.Buckets, randomID(t), randomID(t), randomID(t))
	return c
}

func TestRlpForCandidate(t *testing.T) {
	src := newCandidate(t)

	data, err := rlp.EncodeToBytes(src)
	if err != nil {
		fmt.Println("Encode error:", err)
		t.Fail()
	}
	tgt := &staking.Candidate{}
	err = rlp.DecodeBytes(data, tgt)
	if err != nil {
		fmt.Println("Decode error:", err)
		t.Fail()
	}

	if !CompareValue(reflect.ValueOf(src), reflect.ValueOf(tgt)) {
		fmt.Println("candidate not equal")
		t.Fail()
	}
}

func newBucket(t *testing.T) *staking.Bucket {
	return staking.NewBucket(randomAddr(t), randomAddr(t), big.NewInt(int64(rand.Int())), uint8(1), uint32(rand.Int()), uint8(rand.Int()), rand.Uint64(), rand.Uint64())
}

func TestRlpForBucket(t *testing.T) {
	src := newBucket(t)
	data, err := rlp.EncodeToBytes(src)
	if err != nil {
		fmt.Println("Encode error:", err)
		t.Fail()
	}
	// fmt.Println("DATA: ", data)

	tgt := &staking.Bucket{}
	err = rlp.DecodeBytes(data, tgt)
	if err != nil {
		fmt.Println("Decode error:", err)
		t.Fail()
	}

	if !CompareValue(reflect.ValueOf(src), reflect.ValueOf(tgt)) {
		fmt.Println("bucket not equal")
		t.Fail()
	}
}

func newDelegate(t *testing.T) *staking.Delegate {
	return &staking.Delegate{
		Address:     randomAddr(t),
		PubKey:      randomPubkey(t),
		Name:        randomBytes(10),
		VotingPower: big.NewInt(int64(rand.Uint64())),
		IPAddr:      randomIP(t),
		Port:        PORT,
		Commission:  COMMISSION,
		DistList: []*staking.Distributor{
			&staking.Distributor{randomAddr(t), rand.Uint64()},
			&staking.Distributor{randomAddr(t), rand.Uint64()},
			&staking.Distributor{randomAddr(t), rand.Uint64()},
		},
	}
}
func TestRlpForDelegate(t *testing.T) {
	src := newDelegate(t)
	data, err := rlp.EncodeToBytes(src)
	if err != nil {
		fmt.Println("Encode error:", err)
		t.Fail()
	}
	// fmt.Println("DATA: ", data)

	tgt := &staking.Delegate{}
	err = rlp.DecodeBytes(data, tgt)
	if err != nil {
		fmt.Println("Decode error:", err)
		t.Fail()
	}

	if !CompareValue(reflect.ValueOf(src), reflect.ValueOf(tgt)) {
		fmt.Println("bucket not equal")
		t.Fail()
	}
}

func newInfraction(t *testing.T) staking.Infraction {
	return staking.Infraction{
		MissingLeaders: staking.MissingLeader{
			uint32(1), []*staking.MissingLeaderInfo{
				&staking.MissingLeaderInfo{rand.Uint32(), rand.Uint32()}}},

		MissingProposers: staking.MissingProposer{
			uint32(1), []*staking.MissingProposerInfo{
				&staking.MissingProposerInfo{rand.Uint32(), rand.Uint32()}}},

		MissingVoters: staking.MissingVoter{
			uint32(1), []*staking.MissingVoterInfo{
				&staking.MissingVoterInfo{rand.Uint32(), rand.Uint32()}}},

		DoubleSigners: staking.DoubleSigner{
			uint32(1), []*staking.DoubleSignerInfo{
				&staking.DoubleSignerInfo{rand.Uint32(), rand.Uint32()}}},
	}
}

func newInJail(t *testing.T) *staking.DelegateJailed {
	return &staking.DelegateJailed{
		Addr:        randomAddr(t),
		Name:        randomBytes(10),
		PubKey:      randomPubkey(t),
		TotalPts:    rand.Uint64(),
		Infractions: newInfraction(t),

		BailAmount: big.NewInt(int64(rand.Uint64())),
		JailedTime: rand.Uint64(),
	}
}

func TestRlpForInJail(t *testing.T) {
	src := newInJail(t)
	data, err := rlp.EncodeToBytes(src)
	if err != nil {
		fmt.Println("Encode error:", err)
		t.Fail()
	}
	// fmt.Println("DATA: ", data)

	tgt := &staking.DelegateJailed{}
	err = rlp.DecodeBytes(data, tgt)
	if err != nil {
		fmt.Println("Decode error:", err)
		t.Fail()
	}

	if !CompareValue(reflect.ValueOf(src), reflect.ValueOf(tgt)) {
		fmt.Println("bucket not equal")
		t.Fail()
	}
}

func newValidatorReward(t *testing.T) *staking.ValidatorReward {
	type RewardInfo struct {
		Address meter.Address
		Amount  *big.Int
	}

	return &staking.ValidatorReward{
		Epoch:            rand.Uint32(),
		BaseReward:       big.NewInt(int64(rand.Uint64())),
		ExpectDistribute: big.NewInt(int64(rand.Uint64())),
		ActualDistribute: big.NewInt(int64(rand.Uint64())),
		Info: []*staking.RewardInfo{
			&staking.RewardInfo{randomAddr(t), big.NewInt(int64(rand.Uint64()))},
			&staking.RewardInfo{randomAddr(t), big.NewInt(int64(rand.Uint64()))},
			&staking.RewardInfo{randomAddr(t), big.NewInt(int64(rand.Uint64()))},
			&staking.RewardInfo{randomAddr(t), big.NewInt(int64(rand.Uint64()))},
		},
	}
}

func TestRlpForValidatorReward(t *testing.T) {
	src := newValidatorReward(t)
	data, err := rlp.EncodeToBytes(src)
	if err != nil {
		fmt.Println("Encode error:", err)
		t.Fail()
	}
	// fmt.Println("DATA: ", data)

	tgt := &staking.ValidatorReward{}
	err = rlp.DecodeBytes(data, tgt)
	if err != nil {
		fmt.Println("Decode error:", err)
		t.Fail()
	}

	if !CompareValue(reflect.ValueOf(src), reflect.ValueOf(tgt)) {
		fmt.Println("bucket not equal")
		t.Fail()
	}
}

func newStats(t *testing.T) *staking.DelegateStatistics {
	return &staking.DelegateStatistics{
		Addr:        randomAddr(t),
		Name:        randomBytes(10),
		PubKey:      randomPubkey(t),
		TotalPts:    rand.Uint64(),
		Infractions: newInfraction(t),
	}
}

func TestRlpForStats(t *testing.T) {
	src := newStats(t)
	data, err := rlp.EncodeToBytes(src)
	if err != nil {
		fmt.Println("Encode error:", err)
		t.Fail()
	}

	tgt := &staking.DelegateStatistics{}
	err = rlp.DecodeBytes(data, tgt)
	if err != nil {
		fmt.Println("Decode error:", err)
		t.Fail()
	}

	if !CompareValue(reflect.ValueOf(src), reflect.ValueOf(tgt)) {
		fmt.Println("bucket not equal")
		t.Fail()
	}
}

//////////////////////////////////////////////////////////////////////////////
//                            Test for Lists
//////////////////////////////////////////////////////////////////////////////

func TestCandidateList(t *testing.T) {
<<<<<<< HEAD
	src := []*staking.Candidate{newCandidate(t), newCandidate(t), newCandidate(t)}
	data, err := rlp.EncodeToBytes(src)
	if err != nil {
		fmt.Println("Encode error:", err)
		t.Fail()
	}
	// fmt.Println("DATA: ", data)

	tgt := make([]*staking.Candidate, 0)
	err = rlp.DecodeBytes(data, &tgt)
	if err != nil {
		fmt.Println("Decode error:", err)
		t.Fail()
	}

	if !CompareValue(reflect.ValueOf(src), reflect.ValueOf(tgt)) {
		fmt.Println("candidate list not equal")
		t.Fail()
	}
}

func TestBucketList(t *testing.T) {
	src := []*staking.Bucket{newBucket(t), newBucket(t), newBucket(t)}
	data, err := rlp.EncodeToBytes(src)
	if err != nil {
		fmt.Println("Encode error:", err)
		t.Fail()
	}
	// fmt.Println("DATA: ", data)

	tgt := make([]*staking.Bucket, 0)
	err = rlp.DecodeBytes(data, &tgt)
	if err != nil {
		fmt.Println("Decode error:", err)
		t.Fail()
	}

	if !CompareValue(reflect.ValueOf(src), reflect.ValueOf(tgt)) {
		fmt.Println("candidate list not equal")
		t.Fail()
	}
}

func TestStakeholderList(t *testing.T) {
	src := []*staking.Stakeholder{newStakeholder(t), newStakeholder(t), newStakeholder(t)}
	data, err := rlp.EncodeToBytes(src)
	if err != nil {
		fmt.Println("Encode error:", err)
		t.Fail()
	}
	// fmt.Println("DATA: ", data)

	tgt := make([]*staking.Stakeholder, 0)
	err = rlp.DecodeBytes(data, &tgt)
	if err != nil {
		fmt.Println("Decode error:", err)
		t.Fail()
	}

	if !CompareValue(reflect.ValueOf(src), reflect.ValueOf(tgt)) {
		fmt.Println("candidate list not equal")
		t.Fail()
	}
=======
	l1 := make([]staking.Candidate, 0)
	l2 := staking.NewCandidateList(nil)
	l3 := staking.NewCandidateList(nil)
	l4 := make([]staking.Candidate, 0)

	addr1 := meter.BytesToAddress([]byte("something"))
	addr2 := meter.BytesToAddress([]byte("another thing"))

	pubkey := []byte("")
	ip := []byte("1.2.3.4")
	port := uint16(8669)
	c1 := staking.NewCandidate(addr1, []byte("name"), pubkey, ip, port, 0, 0)
	c2 := staking.NewCandidate(addr2, []byte("name"), pubkey, ip, port, 0, 0)
	c3 := staking.NewCandidate(addr1, []byte("name"), pubkey, ip, port, 0, 0)

	l1 = append(l1, *c1)
	l2.Add(c1)
	l3.Add(c3)
	l4 = append(l4, *c3)

	b1, e := rlp.EncodeToBytes(&l1)
	b2, e := rlp.EncodeToBytes(l2.ToList())
	b5, e := rlp.EncodeToBytes(&l4)
	fmt.Println("HEX &l1:", hex.EncodeToString(b1), ", E:", e)
	fmt.Println("HEX l2.ToList():", hex.EncodeToString(b2), ", E:", e)
	fmt.Println("HEX &l4:", hex.EncodeToString(b5), ", E:", e)

	l1 = append(l1, *c2)
	l2.Add(c2)
	b1, e = rlp.EncodeToBytes(&l1)
	b2, e = rlp.EncodeToBytes(l2.ToList())
	fmt.Println("HEX &l1:", hex.EncodeToString(b1), ", E:", e)
	fmt.Println("HEX l2.ToList():", hex.EncodeToString(b2), ", E:", e)

	r1 := make([]staking.Candidate, 0)
	r2 := make([]*staking.Candidate, 0)

	err := rlp.DecodeBytes(b2, &r1)
	fmt.Println("E1:", err)
	for i, v := range r1 {
		fmt.Println("Candidate ", i, v.ToString())
	}
	err = rlp.DecodeBytes(b2, &r2)
	fmt.Println("E2:", err)
	for i, v := range r2 {
		fmt.Println("Candidate ", i, v.ToString())
	}

	b1, e = rlp.EncodeToBytes(&r1)
	b2, e = rlp.EncodeToBytes(r2)
	fmt.Println("HEX decoded &l1:", hex.EncodeToString(b1), ", E:", e)
	fmt.Println("HEX decoded l2:", hex.EncodeToString(b2), ", E:", e)
}

func TestDecode(t *testing.T) {
	body := staking.StakingBody{}
	data, err := hex.DecodeString("deadbeeff90146c4808203e8b9013ef9013b0380019400ae45aca0dd42b8b390cf6e797d251d2816df4f9400ae45aca0dd42b8b390cf6e797d251d2816df4f8d4d696e644865617274536f756cb8b342414d743841314578694a48465a69306b765957674a4b34323645576d776d386263366a396c6b432f4c44746d4b3162703574754f4e6b4546543572514c694770355372772b7a346a4c384c5061593379417572495a513d3a3a3a515359533777664f366e2b35542b69776b44452b64656b434c7766477a49744d4f77724d537541517955795a616d62635072466d516674525272545035324d5875754e3334534470493332587a7442396233344c7351413d8d3134342e39312e3131322e31308221dea00000000000000000000000000000000000000000000000000000000000000000891b1ae4d6e2ef50000001845ed6c34e8718a03aff533a0c80")
	if bytes.Compare(data[:len(script.ScriptPattern)], script.ScriptPattern[:]) != 0 {
		err := errors.New(fmt.Sprintf("Pattern mismatch, pattern = %v", hex.EncodeToString(data[:len(script.ScriptPattern)])))
		fmt.Println(err)
		t.Fail()
	}

	scriptData, err := script.ScriptDecodeFromBytes(data[len(script.ScriptPattern):])
	if err != nil {
		fmt.Println("decode script error: ", err)
		t.Fail()
	}

	fmt.Println("Payload: ", "0x"+hex.EncodeToString(scriptData.Payload))
	err = rlp.DecodeBytes(scriptData.Payload, &body)
	if err != nil {
		fmt.Println("decode staking body error:", err)
		t.Fail()
	}
	fmt.Println("ERROR:", err, ", BODY:", body.ToString())
>>>>>>> b2c78620
}<|MERGE_RESOLUTION|>--- conflicted
+++ resolved
@@ -421,7 +421,6 @@
 //////////////////////////////////////////////////////////////////////////////
 
 func TestCandidateList(t *testing.T) {
-<<<<<<< HEAD
 	src := []*staking.Candidate{newCandidate(t), newCandidate(t), newCandidate(t)}
 	data, err := rlp.EncodeToBytes(src)
 	if err != nil {
@@ -485,82 +484,4 @@
 		fmt.Println("candidate list not equal")
 		t.Fail()
 	}
-=======
-	l1 := make([]staking.Candidate, 0)
-	l2 := staking.NewCandidateList(nil)
-	l3 := staking.NewCandidateList(nil)
-	l4 := make([]staking.Candidate, 0)
-
-	addr1 := meter.BytesToAddress([]byte("something"))
-	addr2 := meter.BytesToAddress([]byte("another thing"))
-
-	pubkey := []byte("")
-	ip := []byte("1.2.3.4")
-	port := uint16(8669)
-	c1 := staking.NewCandidate(addr1, []byte("name"), pubkey, ip, port, 0, 0)
-	c2 := staking.NewCandidate(addr2, []byte("name"), pubkey, ip, port, 0, 0)
-	c3 := staking.NewCandidate(addr1, []byte("name"), pubkey, ip, port, 0, 0)
-
-	l1 = append(l1, *c1)
-	l2.Add(c1)
-	l3.Add(c3)
-	l4 = append(l4, *c3)
-
-	b1, e := rlp.EncodeToBytes(&l1)
-	b2, e := rlp.EncodeToBytes(l2.ToList())
-	b5, e := rlp.EncodeToBytes(&l4)
-	fmt.Println("HEX &l1:", hex.EncodeToString(b1), ", E:", e)
-	fmt.Println("HEX l2.ToList():", hex.EncodeToString(b2), ", E:", e)
-	fmt.Println("HEX &l4:", hex.EncodeToString(b5), ", E:", e)
-
-	l1 = append(l1, *c2)
-	l2.Add(c2)
-	b1, e = rlp.EncodeToBytes(&l1)
-	b2, e = rlp.EncodeToBytes(l2.ToList())
-	fmt.Println("HEX &l1:", hex.EncodeToString(b1), ", E:", e)
-	fmt.Println("HEX l2.ToList():", hex.EncodeToString(b2), ", E:", e)
-
-	r1 := make([]staking.Candidate, 0)
-	r2 := make([]*staking.Candidate, 0)
-
-	err := rlp.DecodeBytes(b2, &r1)
-	fmt.Println("E1:", err)
-	for i, v := range r1 {
-		fmt.Println("Candidate ", i, v.ToString())
-	}
-	err = rlp.DecodeBytes(b2, &r2)
-	fmt.Println("E2:", err)
-	for i, v := range r2 {
-		fmt.Println("Candidate ", i, v.ToString())
-	}
-
-	b1, e = rlp.EncodeToBytes(&r1)
-	b2, e = rlp.EncodeToBytes(r2)
-	fmt.Println("HEX decoded &l1:", hex.EncodeToString(b1), ", E:", e)
-	fmt.Println("HEX decoded l2:", hex.EncodeToString(b2), ", E:", e)
-}
-
-func TestDecode(t *testing.T) {
-	body := staking.StakingBody{}
-	data, err := hex.DecodeString("deadbeeff90146c4808203e8b9013ef9013b0380019400ae45aca0dd42b8b390cf6e797d251d2816df4f9400ae45aca0dd42b8b390cf6e797d251d2816df4f8d4d696e644865617274536f756cb8b342414d743841314578694a48465a69306b765957674a4b34323645576d776d386263366a396c6b432f4c44746d4b3162703574754f4e6b4546543572514c694770355372772b7a346a4c384c5061593379417572495a513d3a3a3a515359533777664f366e2b35542b69776b44452b64656b434c7766477a49744d4f77724d537541517955795a616d62635072466d516674525272545035324d5875754e3334534470493332587a7442396233344c7351413d8d3134342e39312e3131322e31308221dea00000000000000000000000000000000000000000000000000000000000000000891b1ae4d6e2ef50000001845ed6c34e8718a03aff533a0c80")
-	if bytes.Compare(data[:len(script.ScriptPattern)], script.ScriptPattern[:]) != 0 {
-		err := errors.New(fmt.Sprintf("Pattern mismatch, pattern = %v", hex.EncodeToString(data[:len(script.ScriptPattern)])))
-		fmt.Println(err)
-		t.Fail()
-	}
-
-	scriptData, err := script.ScriptDecodeFromBytes(data[len(script.ScriptPattern):])
-	if err != nil {
-		fmt.Println("decode script error: ", err)
-		t.Fail()
-	}
-
-	fmt.Println("Payload: ", "0x"+hex.EncodeToString(scriptData.Payload))
-	err = rlp.DecodeBytes(scriptData.Payload, &body)
-	if err != nil {
-		fmt.Println("decode staking body error:", err)
-		t.Fail()
-	}
-	fmt.Println("ERROR:", err, ", BODY:", body.ToString())
->>>>>>> b2c78620
 }