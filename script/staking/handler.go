--- conflicted
+++ resolved
@@ -649,11 +649,7 @@
 		}
 		// delegates must satisfy the minimum requirements
 		if ok := delegate.MinimumRequirements(state); ok == false {
-<<<<<<< HEAD
-			log.Info("delegate does not meet minimum requrirements, ignored ...", "name", delegate.Name, "addr", delegate.Address)
-=======
 			log.Info("delegate does not meet minimum requrirements, ignored ...", "name", string(delegate.Name), "addr", delegate.Address)
->>>>>>> 5435e3b4
 			continue
 		}
 
@@ -833,20 +829,13 @@
 		return
 	}
 
-<<<<<<< HEAD
-=======
 	epoch := sb.Option
->>>>>>> 5435e3b4
 	IncrInfraction, err := UnpackBytesToInfraction(sb.ExtraData)
 	if err != nil {
 		log.Info("decode infraction failed ...", "error", err.Error)
 		return
 	}
-<<<<<<< HEAD
-	log.Info("Receives statistics", "incremental infraction", IncrInfraction)
-=======
 	log.Info("Receives statistics", "epoch", epoch, "incremental infraction", IncrInfraction)
->>>>>>> 5435e3b4
 
 	var jail bool
 	stats := statisticsList.Get(sb.CandAddr)
