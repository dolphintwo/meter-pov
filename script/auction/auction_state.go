package auction

import (
	"bytes"
	"encoding/gob"
	"encoding/hex"
	"errors"
	"fmt"
	"math/big"

	"github.com/dfinlab/meter/builtin"
	"github.com/dfinlab/meter/meter"
	"github.com/dfinlab/meter/runtime/statedb"
	"github.com/dfinlab/meter/state"

	"github.com/ethereum/go-ethereum/common"
)

// the global variables in auction
var (
	// 0x74696f6e2d6163636f756e742d61646472657373
	AuctionAccountAddr = meter.BytesToAddress([]byte("auction-account-address"))
	SummaryListKey     = meter.Blake2b([]byte("summary-list-key"))
	AuctionCBKey       = meter.Blake2b([]byte("auction-active-cb-key"))
)

// Candidate List
func (a *Auction) GetAuctionCB(state *state.State) (result *AuctionCB) {
	state.DecodeStorage(AuctionAccountAddr, AuctionCBKey, func(raw []byte) error {
		// fmt.Println("Loaded Raw Hex: ", hex.EncodeToString(raw))
		decoder := gob.NewDecoder(bytes.NewBuffer(raw))
		var auctionCB AuctionCB
		err := decoder.Decode(&auctionCB)
		if err != nil {
			if err.Error() == "EOF" && len(raw) == 0 {
				// empty raw, do nothing
			} else {
				log.Warn("Error during decoding auctionCB, set it as an empty list", "err", err)
			}
			result = &AuctionCB{}
			return nil

		}
		result = &auctionCB
		return nil
	})
	return
}

func (a *Auction) SetAuctionCB(auctionCB *AuctionCB, state *state.State) {
	state.EncodeStorage(AuctionAccountAddr, AuctionCBKey, func() ([]byte, error) {
		buf := bytes.NewBuffer([]byte{})
		encoder := gob.NewEncoder(buf)
		err := encoder.Encode(auctionCB)
		return buf.Bytes(), err
	})
}

// summary List
func (a *Auction) GetSummaryList(state *state.State) (result *AuctionSummaryList) {
	state.DecodeStorage(AuctionAccountAddr, SummaryListKey, func(raw []byte) error {
		decoder := gob.NewDecoder(bytes.NewBuffer(raw))

		var summaries []*AuctionSummary
		err := decoder.Decode(&summaries)
		result = NewAuctionSummaryList(summaries)
		if err != nil {
			if err.Error() == "EOF" && len(raw) == 0 {
				// empty raw, do nothing
			} else {
				log.Warn("Error during decoding auctionSummary list", "err", err)
			}
			return nil
		}
		return nil
	})
	return
}

func encode(obj interface{}) string {
	buf := bytes.NewBuffer([]byte{})
	encoder := gob.NewEncoder(buf)
	encoder.Encode(obj)
	return hex.EncodeToString(buf.Bytes())
}

func (a *Auction) SetSummaryList(summaryList *AuctionSummaryList, state *state.State) {
	state.EncodeStorage(AuctionAccountAddr, SummaryListKey, func() ([]byte, error) {
		buf := bytes.NewBuffer([]byte{})
		encoder := gob.NewEncoder(buf)
		err := encoder.Encode(summaryList.Summaries)
		if err != nil {
			fmt.Println("ERROR: ", err)
		}
		return buf.Bytes(), err
	})
}

//==================== account openation===========================
// from addr == > AuctionAccountAddr
func (a *Auction) TransferMTRToAuction(addr meter.Address, amount *big.Int, state *state.State) error {
	if amount.Sign() == 0 {
		return nil
	}
<<<<<<< HEAD

	meterBalance := state.GetEnergy(addr)
	if meterBalance.Cmp(amount) < 0 {
		return errors.New("not enough meter")
	}
=======
	var balance *big.Int
	balance = state.GetEnergy(addr)
	if balance.Cmp(amount) < 0 {
		return errors.New("not enough balance")
	}
	state.SetEnergy(meter.Address(addr), new(big.Int).Sub(balance, amount))
>>>>>>> c6dd51ca

	state.AddEnergy(AuctionAccountAddr, amount)
	state.SubEnergy(addr, amount)
	return nil
}

func (a *Auction) SendMTRGToBidder(addr meter.Address, amount *big.Int, stateDB *statedb.StateDB) {
	if amount.Sign() == 0 {
		return
	}
	// in auction, MeterGov is mint action.
	stateDB.MintBalance(common.Address(addr), amount)
	return
}

// form AuctionAccountAddr ==> meter.ValidatorBenefitAddr
func (a *Auction) TransferMTRToValidatorBenefit(amount *big.Int, state *state.State) error {
	if amount.Sign() == 0 {
		return nil
	}

	meterBalance := state.GetEnergy(AuctionAccountAddr)
	if meterBalance.Cmp(amount) < 0 {
		return errors.New("not enough meter")
	}

	state.AddEnergy(meter.ValidatorBenefitAddr, amount)
	state.SubEnergy(AuctionAccountAddr, amount)
	return nil
}

//==============================================
// when auction is over
func (a *Auction) ClearAuction(cb *AuctionCB, state *state.State) (*big.Int, *big.Int, error) {
	stateDB := statedb.New(state)
	ValidatorBenefitRatio := builtin.Params.Native(state).Get(meter.KeyValidatorBenefitRatio)

	actualPrice := big.NewInt(0)
	actualPrice = actualPrice.Div(cb.RcvdMTR, cb.RlsdMTRG)
	actualPrice = actualPrice.Mul(actualPrice, big.NewInt(1e18))
	if actualPrice.Cmp(cb.RsvdPrice) < 0 {
		actualPrice = cb.RsvdPrice
	}

	total := big.NewInt(0)
	for _, tx := range cb.AuctionTxs {
		mtrg := tx.Amount.Mul(tx.Amount, big.NewInt(1e18))
		mtrg = mtrg.Div(mtrg, actualPrice)
		a.SendMTRGToBidder(tx.Addr, mtrg, stateDB)
		total = total.Add(total, mtrg)
	}

	leftOver := new(big.Int).Sub(cb.RlsdMTRG, total)
	a.SendMTRGToBidder(AuctionAccountAddr, leftOver, stateDB)

	// 40% of received meter to AuctionValidatorBenefitAddr
	amount := new(big.Int).Mul(cb.RcvdMTR, ValidatorBenefitRatio)
	amount = amount.Div(amount, big.NewInt(1e18))
	a.TransferMTRToValidatorBenefit(amount, state)

	a.logger.Info("finished auctionCB clear...", "actualPrice", actualPrice.Uint64(), "leftOver", leftOver.Uint64(), "validatorBenefit", amount.Uint64())
	return actualPrice, leftOver, nil
}<|MERGE_RESOLUTION|>--- conflicted
+++ resolved
@@ -102,20 +102,11 @@
 	if amount.Sign() == 0 {
 		return nil
 	}
-<<<<<<< HEAD
 
 	meterBalance := state.GetEnergy(addr)
 	if meterBalance.Cmp(amount) < 0 {
 		return errors.New("not enough meter")
 	}
-=======
-	var balance *big.Int
-	balance = state.GetEnergy(addr)
-	if balance.Cmp(amount) < 0 {
-		return errors.New("not enough balance")
-	}
-	state.SetEnergy(meter.Address(addr), new(big.Int).Sub(balance, amount))
->>>>>>> c6dd51ca
 
 	state.AddEnergy(AuctionAccountAddr, amount)
 	state.SubEnergy(addr, amount)
