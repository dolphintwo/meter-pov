--- conflicted
+++ resolved
@@ -102,20 +102,11 @@
 	if amount.Sign() == 0 {
 		return nil
 	}
-<<<<<<< HEAD
-	var balance *big.Int
-	balance = state.GetEnergy(addr)
-	if balance.Cmp(amount) < 0 {
-		return errors.New("not enough balance")
-	}
-	state.SetEnergy(meter.Address(addr), new(big.Int).Sub(balance, amount))
-=======
 
 	meterBalance := state.GetEnergy(addr)
 	if meterBalance.Cmp(amount) < 0 {
 		return errors.New("not enough meter")
 	}
->>>>>>> ab631ac4
 
 	state.AddEnergy(AuctionAccountAddr, amount)
 	state.SubEnergy(addr, amount)
@@ -129,8 +120,6 @@
 	// in auction, MeterGov is mint action.
 	stateDB.MintBalance(common.Address(addr), amount)
 	return
-<<<<<<< HEAD
-=======
 }
 
 // form AuctionAccountAddr ==> meter.ValidatorBenefitAddr
@@ -147,7 +136,6 @@
 	state.AddEnergy(meter.ValidatorBenefitAddr, amount)
 	state.SubEnergy(AuctionAccountAddr, amount)
 	return nil
->>>>>>> ab631ac4
 }
 
 //==============================================
