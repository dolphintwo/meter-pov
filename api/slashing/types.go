package slashing

import (
	"fmt"
	"sort"
	"time"

	"github.com/dfinlab/meter/meter"
	"github.com/dfinlab/meter/script/staking"
)

type DelegateJailed struct {
	Address     meter.Address `json:"address"`
	Name        string        `json:"name"`
	PubKey      string        `json:"pubKey"`
	TotalPoints uint64        `json:"totalPoints"`
	BailAmount  string        `json:"bailAmount"`
	JailedTime  string        `json:"jailedTime"`
}

//
// MissingLeader
type MissingLeaderInfo struct {
	Epoch uint32 `json:"epoch"`
	Round uint32 `json:"round"`
}
type MissingLeader struct {
	Counter uint32               `json:"counter"`
	Info    []*MissingLeaderInfo `json:"info"`
}

// MissingProposer
type MissingProposerInfo struct {
	Epoch  uint32 `json:"epoch"`
	Height uint32 `json:"height"`
}
type MissingProposer struct {
	Counter uint32                 `json:"counter"`
	Info    []*MissingProposerInfo `json:"info"`
}

// MissingVoter
type MissingVoterInfo struct {
	Epoch  uint32 `json:"epoch"`
	Height uint32 `json:"height"`
}
type MissingVoter struct {
	Counter uint32              `json:"counter"`
	Info    []*MissingVoterInfo `json:"info"`
}

// DoubleSigner
type DoubleSignerInfo struct {
	Epoch  uint32 `json:"epoch"`
	Round  uint32 `json:"round"`
	Height uint32 `json:"height"`
}
type DoubleSigner struct {
	Counter uint32              `json:"counter"`
	Info    []*DoubleSignerInfo `json:"info"`
}

type Infraction struct {
<<<<<<< HEAD
	MissingLeader    MissingLeader   `json:"missingLeader"`
	MissingCommittee MissingProposer `json:"missingCommittee"`
	MissingProposer  MissingProposer `json:"missingProposer"`
	MissingVoter     MissingVoter    `json:"missingVoter"`
	DoubleSigner     DoubleSigner    `json:"doubleSigner`
=======
	MissingLeader   MissingLeader   `json:"missingLeader"`
	MissingProposer MissingProposer `json:"missingProposer"`
	MissingVoter    MissingVoter    `json:"missingVoter"`
	DoubleSigner    DoubleSigner    `json:"doubleSigner`
>>>>>>> 5435e3b4
}
type DelegateStatistics struct {
	Address     meter.Address `json:"address"`
	Name        string        `json:"name"`
	PubKey      string        `json:"pubKey"`
	TotalPoints uint64        `json:"totalPoints"`
	Infractions Infraction    `json:"infractions"`
}

func convertJailedList(list *staking.DelegateInJailList) []*DelegateJailed {
	jailedList := make([]*DelegateJailed, 0)
	for _, j := range list.ToList() {
		jailedList = append(jailedList, convertDelegateJailed(&j))
	}
	return jailedList
}

func convertDelegateJailed(d *staking.DelegateJailed) *DelegateJailed {
	return &DelegateJailed{
		Name:        string(d.Name),
		Address:     d.Addr,
		PubKey:      string(d.PubKey),
		TotalPoints: d.TotalPts,
		BailAmount:  d.BailAmount.String(),
		JailedTime:  fmt.Sprintln(time.Unix(int64(d.JailedTime), 0)),
	}
}

func convertStatisticsList(list *staking.StatisticsList) []*DelegateStatistics {
	statsList := make([]*DelegateStatistics, 0)
	for _, s := range list.ToList() {
		statsList = append(statsList, convertDelegateStatistics(&s))
	}

	// sort with descendent total points
	sort.SliceStable(statsList, func(i, j int) bool {
		return (statsList[i].TotalPoints >= statsList[j].TotalPoints)
	})
	return statsList
}

func convertMissingLeaderInfo(info []*staking.MissingLeaderInfo) []*MissingLeaderInfo {
	leader := make([]*MissingLeaderInfo, 0)
	for _, s := range info {
		m := &MissingLeaderInfo{
			Epoch: s.Epoch,
			Round: s.Round,
		}
		leader = append(leader, m)
	}
	return leader
}
func convertMissingProposerInfo(info []*staking.MissingProposerInfo) []*MissingProposerInfo {
	proposer := make([]*MissingProposerInfo, 0)
	for _, s := range info {
		m := &MissingProposerInfo{
			Epoch:  s.Epoch,
			Height: s.Height,
		}
		proposer = append(proposer, m)
	}
	return proposer
}
func convertMissingVoterInfo(info []*staking.MissingVoterInfo) []*MissingVoterInfo {
	voter := make([]*MissingVoterInfo, 0)
	for _, s := range info {
		m := &MissingVoterInfo{
			Epoch:  s.Epoch,
			Height: s.Height,
		}
		voter = append(voter, m)
	}
	return voter
}
func convertDoubleSignerInfo(info []*staking.DoubleSignerInfo) []*DoubleSignerInfo {
	signer := make([]*DoubleSignerInfo, 0)
	for _, s := range info {
		m := &DoubleSignerInfo{
			Epoch:  s.Epoch,
			Height: s.Height,
		}
		signer = append(signer, m)
	}
	return signer
}

func convertDelegateStatistics(d *staking.DelegateStatistics) *DelegateStatistics {
	infs := Infraction{
		MissingLeader: MissingLeader{
			d.Infractions.MissingLeaders.Counter,
			convertMissingLeaderInfo(d.Infractions.MissingLeaders.Info),
		},
		MissingProposer: MissingProposer{
			d.Infractions.MissingProposers.Counter,
			convertMissingProposerInfo(d.Infractions.MissingProposers.Info),
		},
		MissingVoter: MissingVoter{
			d.Infractions.MissingVoters.Counter,
			convertMissingVoterInfo(d.Infractions.MissingVoters.Info),
		},
		DoubleSigner: DoubleSigner{
			d.Infractions.DoubleSigners.Counter,
			convertDoubleSignerInfo(d.Infractions.DoubleSigners.Info),
		},
	}
	return &DelegateStatistics{
		Name:        string(d.Name),
		Address:     d.Addr,
		PubKey:      string(d.PubKey),
		TotalPoints: d.TotalPts,
		Infractions: infs,
	}
}<|MERGE_RESOLUTION|>--- conflicted
+++ resolved
@@ -61,18 +61,10 @@
 }
 
 type Infraction struct {
-<<<<<<< HEAD
-	MissingLeader    MissingLeader   `json:"missingLeader"`
-	MissingCommittee MissingProposer `json:"missingCommittee"`
-	MissingProposer  MissingProposer `json:"missingProposer"`
-	MissingVoter     MissingVoter    `json:"missingVoter"`
-	DoubleSigner     DoubleSigner    `json:"doubleSigner`
-=======
 	MissingLeader   MissingLeader   `json:"missingLeader"`
 	MissingProposer MissingProposer `json:"missingProposer"`
 	MissingVoter    MissingVoter    `json:"missingVoter"`
 	DoubleSigner    DoubleSigner    `json:"doubleSigner`
->>>>>>> 5435e3b4
 }
 type DelegateStatistics struct {
 	Address     meter.Address `json:"address"`
