--- conflicted
+++ resolved
@@ -53,19 +53,6 @@
 
 // Keys of governance params.
 var (
-<<<<<<< HEAD
-	KeyExecutorAddress = BytesToBytes32([]byte("executor"))
-	//KeyRewardRatio         = BytesToBytes32([]byte("reward-ratio"))
-	KeyBaseGasPrice        = BytesToBytes32([]byte("base-gas-price"))
-	KeyProposerEndorsement = BytesToBytes32([]byte("proposer-endorsement"))
-	KeyPowPoolCoef         = BytesToBytes32([]byte("powpool-coef"))
-
-	//InitialRewardRatio         = big.NewInt(3e17) // 30%
-	InitialBaseGasPrice        = big.NewInt(5e11) // each tx gas is about 0.01 meter
-	InitialProposerEndorsement = new(big.Int).Mul(big.NewInt(1e18), big.NewInt(25000000))
-	InitialPowPoolCoef         = POW_DEFAULT_REWARD_COEF_M10
-	//EnergyGrowthRate = big.NewInt(5000000000) // WEI THOR per token(VET) per second. about 0.000432 THOR per token per day.
-=======
 	// Keys
 	KeyExecutorAddress        = BytesToBytes32([]byte("executor"))
 	KeyRewardRatio            = BytesToBytes32([]byte("reward-ratio"))
@@ -104,5 +91,4 @@
 
 	// This account takes 40% of auction gain to distribute to validators in consensus
 	ValidatorBenefitAddr = BytesToAddress([]byte("validator-benefit-address"))
->>>>>>> 3fdeab1f
 )